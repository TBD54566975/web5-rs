--- conflicted
+++ resolved
@@ -52,8 +52,6 @@
         with:
           use_oidc: true
           files: '*.profraw'
-<<<<<<< HEAD
-=======
 
   assert_full_test_suite:
     runs-on: ubuntu-latest
@@ -64,7 +62,6 @@
       - name: Run Test Suite
         run: tests/unit_test_cases.sh
 
->>>>>>> c0a7200a
   build_aarch64_apple_darwin:
     runs-on: macos-latest
     name: Build aarch64-apple-darwin target
