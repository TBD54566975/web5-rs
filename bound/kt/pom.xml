<project xmlns="http://maven.apache.org/POM/4.0.0"
         xmlns:xsi="http://www.w3.org/2001/XMLSchema-instance"
         xsi:schemaLocation="http://maven.apache.org/POM/4.0.0 http://maven.apache.org/xsd/maven-4.0.0.xsd">

  <!-- Model Information -->
  <modelVersion>4.0.0</modelVersion>

  <!-- Artifact Information  -->
  <groupId>xyz.block</groupId>
  <artifactId>web5</artifactId>
  <version>0.0.0-main-SNAPSHOT</version>
  <name>Web5 SDK for the JVM</name>
  <url>https://developer.tbd.website</url>
  <description>Web5 SDK for the JVM</description>
  <inceptionYear>2024</inceptionYear>

  <!-- SCM -->
  <scm>
    <connection>scm:git:git://github.com/TBD54566975/web5-rs.git</connection>
    <!-- This has to be HTTPS, not git://, for maven-release-plugin to do AUTH correctly -->
    <developerConnection>scm:git:https://github.com/TBD54566975/web5-rs.git</developerConnection>
    <url>https://github.com/TBD54566975/web5-rs</url>
    <tag>HEAD</tag>
  </scm>

  <!-- Developers -->
  <developers>
    <developer>
      <id>TBD54566975</id>
      <name>Block, Inc.</name>
      <email>releases@tbd.email</email>
    </developer>
  </developers>

  <!-- Issues -->
  <issueManagement>
    <system>github</system>
    <url>https://github.com/TBD54566975/web5-rs/issues</url>
  </issueManagement>

  <!-- Licenses -->
  <licenses>
    <license>
      <name>Apache License, Version 2.0</name>
      <url>http://www.apache.org/licenses/LICENSE-2.0.txt</url>
      <distribution>repo</distribution>
    </license>
  </licenses>

  <!-- Properties -->
  <properties>
    <!-- Project properties -->
    <project.build.sourceEncoding>UTF-8</project.build.sourceEncoding>
    <!--

    //TODO Review with Kendall and Neal if we can move this to Java17.

    If so we need to update the workflows in the Kotlin CI to use that version too.

    -->
    <kotlin.jvm.target>11</kotlin.jvm.target>
    <kotlin.compiler.incremental>true</kotlin.compiler.incremental>
    <!-- Defines the server config in .maven_settings.xml to use in maven-release-plugin -->
    <project.scm.id>github</project.scm.id>

    <!--
    //TODO
    ALR NOTE for Issue #94: This description is currently out of date
    as of right now we are making this a single module build, not a multi-module
    with a BOM POM. Reviewing later with NealR and Kendall whether we should at least
    make this a multimodule with one module so we can get better transitive dependency
    management via a BOM POM.

    ===

    This section is where we declare the versioning and scope for dependencies of
    the Web5 platform and projects building atop the Web5 platform.

    Submodules of Web5 should not define their own dependency versions
    because these must all co-exist in the same ClassLoading environment, and
    therefore have to be aligned across submodules. Thus we declare the versioning
    requirements here at the platform level.

    The <dependencyManagement> section of this POM enforces the versions declared
    here as properties. Because this POM is a BOM POM, these versions may be imported
    by projects building atop the Web5 Platform.

    If a submodule needs to introduce a new dependency or upgrade, define that
    dependency and version here such that other submodules in the build may pick
    up the same version. This will guarantee that submodule test suites are running
    in the correct ClassLoading environment aligned with the Web5 platform.

    More on BOM POMs:
    https://maven.apache.org/guides/introduction/introduction-to-dependency-mechanism.html#bill-of-materials-bom-poms
    -->

    <!-- Versioning for Platform -->
    <version.kotlin>1.9.22</version.kotlin>
    <version.io.github.martinvisser>0.0.6</version.io.github.martinvisser>

    <!-- Versioning for Compile/Runtime Dependencies -->
    <version.com.fasterxml.jackson>2.17.0</version.com.fasterxml.jackson>
    <version.net.java.dev.jna>5.12.0</version.net.java.dev.jna>
    <version.org.jetbrains.kotlinx.kotlinx.coroutines.core>1.8.1</version.org.jetbrains.kotlinx.kotlinx.coroutines.core>

    <!-- Versioning for Test Dependencies -->
    <version.org.junit.jupiter>5.10.1</version.org.junit.jupiter>

  </properties>

  <!-- Dependency Management -->
  <dependencyManagement>

    <dependencies>

      <!--
      Transitive Dependency Management

      In this section we address build issues including security vulnerabilities
      in transitive dependencies we don't explicitly declare above or in the submodules
      Versioning and scope declared here will override anything inherited through
      transitivity, so use with care. Also note: these are in place for a
      point in time. As we maintain this software, the manual forced resolution we do
      here may:

      1) No longer be necessary (if we have removed a dependency path leading to dep)
      2) Break an upgrade (if we upgrade a dependency and this forces a lower version
         of a transitive dependency it brings in)

      So we need to exercise care here, and, when upgrading our deps, check to see if
      these overrides of transitive dependency versions and scope aren't breaking things.

      When adding an entry here, please reference the issue which explains why we
      needed to do this; it will help future maintainers understand if the force
      is still valid, should be removed, or handled in another way.

      When in doubt, ask! :)
      -->
      <!--

      FasterXML Jackson -

      Needed for libraries to play nicely together and avoid NoClassDefFoundError
      -->
      <dependency>
        <groupId>com.fasterxml.jackson.core</groupId>
        <artifactId>jackson-annotations</artifactId>
        <version>${version.com.fasterxml.jackson}</version>
      </dependency>
      <dependency>
        <groupId>com.fasterxml.jackson.core</groupId>
        <artifactId>jackson-core</artifactId>
        <version>${version.com.fasterxml.jackson}</version>
      </dependency>
      <dependency>
        <groupId>com.fasterxml.jackson.core</groupId>
        <artifactId>jackson-databind</artifactId>
        <version>${version.com.fasterxml.jackson}</version>
      </dependency>
      <dependency>
        <groupId>com.fasterxml.jackson.dataformat</groupId>
        <artifactId>jackson-dataformat-cbor</artifactId>
        <version>${version.com.fasterxml.jackson}</version>
      </dependency>
      <dependency>
        <groupId>com.fasterxml.jackson.dataformat</groupId>
        <artifactId>jackson-dataformat-yaml</artifactId>
        <version>${version.com.fasterxml.jackson}</version>
      </dependency>
      <dependency>
        <groupId>com.fasterxml.jackson.module</groupId>
        <artifactId>jackson-module-kotlin</artifactId>
        <version>${version.com.fasterxml.jackson}</version>
      </dependency>

      <dependency>
        <groupId>net.java.dev.jna</groupId>
        <artifactId>jna</artifactId>
        <version>${version.net.java.dev.jna}</version>
      </dependency>
      <dependency>
        <groupId>org.jetbrains.kotlin</groupId>
        <artifactId>kotlin-stdlib-jdk8</artifactId>
        <version>${version.kotlin}</version>
      </dependency>
      <dependency>
        <groupId>org.jetbrains.kotlinx</groupId>
        <artifactId>kotlinx-coroutines-core</artifactId>
        <version>${version.org.jetbrains.kotlinx.kotlinx.coroutines.core}</version>
      </dependency>

      <!-- Test Dependency Management -->
      <dependency>
        <groupId>org.junit.jupiter</groupId>
        <artifactId>junit-jupiter-api</artifactId>
        <version>${version.org.junit.jupiter}</version>
        <scope>test</scope>
      </dependency>
      <dependency>
        <groupId>org.junit.jupiter</groupId>
        <artifactId>junit-jupiter-engine</artifactId>
        <version>${version.org.junit.jupiter}</version>
        <scope>test</scope>
      </dependency>


    </dependencies>
  </dependencyManagement>

  <!-- Dependency declarations -->
  <dependencies>

    <!-- Compile and Runtime dependencies -->
    <dependency>
      <groupId>com.fasterxml.jackson.core</groupId>
      <artifactId>jackson-databind</artifactId>
    </dependency>
    <dependency>
      <groupId>com.fasterxml.jackson.module</groupId>
      <artifactId>jackson-module-kotlin</artifactId>
    </dependency>
    <dependency>
      <groupId>net.java.dev.jna</groupId>
      <artifactId>jna</artifactId>
    </dependency>
    <dependency>
      <groupId>org.jetbrains.kotlinx</groupId>
      <artifactId>kotlinx-coroutines-core</artifactId>
    </dependency>
    <dependency>
      <groupId>org.jetbrains.kotlin</groupId>
      <artifactId>kotlin-stdlib-jdk8</artifactId>
    </dependency>

    <!-- Test Dependencies -->
    <dependency>
      <groupId>org.junit.jupiter</groupId>
      <artifactId>junit-jupiter-api</artifactId>
    </dependency>

  </dependencies>

  <build>
    <sourceDirectory>src/main/kotlin</sourceDirectory>
    <testSourceDirectory>src/test/kotlin</testSourceDirectory>

    <extensions>
      <extension>
        <groupId>io.github.martinvisser</groupId>
        <artifactId>kover-maven-plugin</artifactId>
        <version>${version.io.github.martinvisser}</version>
      </extension>
    </extensions>

    <pluginManagement><!-- lock down plugins versions to avoid using Maven defaults (may be moved to parent pom) -->
      <plugins>
        <!-- clean lifecycle, see https://maven.apache.org/ref/current/maven-core/lifecycles.html#clean_Lifecycle -->
        <plugin>
          <artifactId>maven-clean-plugin</artifactId>
          <version>3.1.0</version>
        </plugin>
        <!-- default lifecycle, jar packaging: see https://maven.apache.org/ref/current/maven-core/default-bindings.html#Plugin_bindings_for_jar_packaging -->
        <plugin>
          <artifactId>maven-resources-plugin</artifactId>
          <version>3.0.2</version>
        </plugin>
        <plugin>
          <artifactId>maven-compiler-plugin</artifactId>
          <version>3.8.0</version>
        </plugin>
        <plugin>
          <groupId>org.apache.maven.plugins</groupId>
          <artifactId>maven-dependency-plugin</artifactId>
          <version>3.1.2</version>
          <executions>
            <execution>
              <id>copy-dependencies</id>
              <phase>package</phase>
              <goals>
                <goal>copy-dependencies</goal>
              </goals>
              <configuration>
                <outputDirectory>${project.build.directory}/lib</outputDirectory>
                <includeScope>runtime</includeScope>
              </configuration>
            </execution>
          </executions>
        </plugin>
        <plugin>
          <groupId>org.apache.maven.plugins</groupId>
          <artifactId>maven-assembly-plugin</artifactId>
          <version>3.3.0</version>
          <configuration>
            <descriptorRefs>
              <descriptorRef>jar-with-dependencies</descriptorRef>
            </descriptorRefs>
          </configuration>
          <executions>
            <execution>
              <id>make-assembly</id>
              <phase>package</phase>
              <goals>
                <goal>single</goal>
              </goals>
            </execution>
          </executions>
        </plugin>
        <plugin>
          <artifactId>maven-surefire-plugin</artifactId>
          <version>3.2.5</version>
          <configuration>
            <includes>
              <include>*Test</include>
              <include>*Tests</include>
            </includes>
            <trimStackTrace>false</trimStackTrace>
          </configuration>
        </plugin>
        <plugin>
          <artifactId>maven-jar-plugin</artifactId>
          <version>3.0.2</version>
          <configuration>
            <archive>
              <manifest>
                <addDefaultImplementationEntries>true</addDefaultImplementationEntries>
              </manifest>
            </archive>
          </configuration>
        </plugin>
        <plugin>
          <artifactId>maven-install-plugin</artifactId>
          <version>2.5.2</version>
        </plugin>
        <plugin>
          <artifactId>maven-deploy-plugin</artifactId>
          <version>2.8.2</version>
          <configuration>
            <deployAtEnd>true</deployAtEnd>
          </configuration>
        </plugin>
        <plugin>
          <groupId>org.simplify4u.plugins</groupId>
          <artifactId>sign-maven-plugin</artifactId>
          <version>1.1.0</version>
          <executions>
            <execution>
              <goals>
                <goal>sign</goal>
              </goals>
            </execution>
          </executions>
        </plugin>
        <plugin>
          <groupId>org.apache.maven.plugins</groupId>
          <artifactId>maven-source-plugin</artifactId>
          <version>3.3.0</version>
          <executions>
            <execution>
              <id>attach-sources</id>
              <goals>
                <goal>jar</goal>
              </goals>
            </execution>
          </executions>
        </plugin>
        <plugin>
          <artifactId>maven-release-plugin</artifactId>
          <version>3.0.1</version>
          <configuration>
            <autoVersionSubmodules>true</autoVersionSubmodules>
            <pushChanges>true</pushChanges>
            <tagNameFormat>v@{project.version}</tagNameFormat>
            <scmCommentPrefix>[TBD Release Manager &#x1f680;]</scmCommentPrefix>
            <scmReleaseCommitComment>@{prefix} Setting version to: @{releaseLabel}</scmReleaseCommitComment>
            <scmDevelopmentCommitComment>@{prefix} Setting next development version after: @{releaseLabel}</scmDevelopmentCommitComment>
          </configuration>
        </plugin>
        <!-- site lifecycle, see https://maven.apache.org/ref/current/maven-core/lifecycles.html#site_Lifecycle -->
        <plugin>
          <artifactId>maven-site-plugin</artifactId>
          <version>3.7.1</version>
        </plugin>
        <plugin>
          <artifactId>maven-project-info-reports-plugin</artifactId>
          <version>3.0.0</version>
        </plugin>
        <plugin>
          <groupId>com.github.ozsie</groupId>
          <artifactId>detekt-maven-plugin</artifactId>
          <version>1.23.5</version>
          <executions>
            <execution>
              <phase>verify</phase>
              <goals>
                <goal>check</goal>
              </goals>
              <configuration>
                <config>config/detekt.yml</config>
              </configuration>
            </execution>
          </executions>
          <dependencies>
            <dependency>
              <groupId>io.gitlab.arturbosch.detekt</groupId>
              <artifactId>detekt-formatting</artifactId>
              <version>1.23.5</version>
            </dependency>
            <dependency>
              <groupId>com.github.TBD54566975</groupId>
              <artifactId>tbd-detekt-rules</artifactId>
              <version>0.0.2</version>
            </dependency>
          </dependencies>
        </plugin>
        <plugin>
          <groupId>io.github.martinvisser</groupId>
          <artifactId>kover-maven-plugin</artifactId>
          <version>${version.io.github.martinvisser}</version>
          <configuration>
            <!-- Rules are optional, but if none are configured the plugin cannot verify the coverage -->
            <!-- So we set them to something very low as to not fail builds -->
            <rules>
              <rule>
                <minValue>10</minValue>
                <metric>LINE</metric>
                <aggregation>COVERED_PERCENTAGE</aggregation>
              </rule>
              <rule>
                <minValue>10</minValue>
                <metric>BRANCH</metric>
                <aggregation>COVERED_PERCENTAGE</aggregation>
              </rule>
            </rules>
          </configuration>
        </plugin>
        <plugin>
          <groupId>org.codehaus.mojo</groupId>
          <artifactId>exec-maven-plugin</artifactId>
          <version>3.2.0</version>
        </plugin>
        <plugin>
          <groupId>org.jetbrains.kotlin</groupId>
          <artifactId>kotlin-maven-plugin</artifactId>
          <version>${version.kotlin}</version>
          <executions>
            <execution>
              <id>compile</id>
              <phase>compile</phase>
              <goals>
                <goal>compile</goal>
              </goals>
            </execution>
            <execution>
              <id>test-compile</id>
              <phase>test-compile</phase>
              <goals>
                <goal>test-compile</goal>
              </goals>
            </execution>
          </executions>
          <configuration>
            <jvmTarget>${kotlin.jvm.target}</jvmTarget>
          </configuration>
        </plugin>
      </plugins>
    </pluginManagement>
    <plugins>
      <plugin>
        <groupId>org.apache.maven.plugins</groupId>
        <artifactId>maven-dependency-plugin</artifactId>
      </plugin>
      <plugin>
        <groupId>org.apache.maven.plugins</groupId>
        <artifactId>maven-assembly-plugin</artifactId>
      </plugin>
      <plugin>
        <groupId>org.apache.maven.plugins</groupId>
        <artifactId>maven-release-plugin</artifactId>
      </plugin>
      <plugin>
        <groupId>org.apache.maven.plugins</groupId>
        <artifactId>maven-source-plugin</artifactId>
      </plugin>
      <plugin>
        <groupId>org.apache.maven.plugins</groupId>
        <artifactId>maven-deploy-plugin</artifactId>
      </plugin>
      <plugin>
        <groupId>org.apache.maven.plugins</groupId>
        <artifactId>maven-surefire-plugin</artifactId>
      </plugin>
      <plugin>
        <groupId>io.github.martinvisser</groupId>
        <artifactId>kover-maven-plugin</artifactId>
      </plugin>
      <!--

      Removing for now, failures on Detekt

      <plugin>
        <groupId>com.github.ozsie</groupId>
        <artifactId>detekt-maven-plugin</artifactId>
      </plugin>

      -->
      <plugin>
        <groupId>org.jetbrains.dokka</groupId>
        <artifactId>dokka-maven-plugin</artifactId>
        <version>1.9.20</version>
        <executions>
          <execution>
            <phase>package</phase>
            <goals>
              <goal>javadocJar</goal>
            </goals>
          </execution>
        </executions>
      </plugin>
      <plugin>
        <groupId>org.jetbrains.kotlin</groupId>
        <artifactId>kotlin-maven-plugin</artifactId>
        <executions>
          <execution>
            <id>compile</id>
            <phase>compile</phase>
            <goals>
              <goal>compile</goal>
            </goals>
          </execution>
          <execution>
            <id>test-compile</id>
            <phase>test-compile</phase>
            <goals>
              <goal>test-compile</goal>
            </goals>
          </execution>
        </executions>
        <configuration>
          <jvmTarget>${kotlin.jvm.target}</jvmTarget>
        </configuration>
      </plugin>
      <plugin>
<<<<<<< HEAD
        <groupId>org.codehaus.mojo</groupId>
        <artifactId>exec-maven-plugin</artifactId>
        <version>3.0.0</version>
        <executions>
          <execution>
            <id>get-git-commit-id</id>
            <goals>
              <goal>exec</goal>
            </goals>

            <phase>initialize</phase>

            <configuration>
              <executable>git</executable>
              <arguments>
                <argument>rev-parse</argument>
                <argument>--short</argument>
                <argument>HEAD</argument>
              </arguments>
              <outputFile>${project.build.directory}/git-commit-id.txt</outputFile>
            </configuration>
          </execution>
        </executions>
=======
        <groupId>org.apache.maven.plugins</groupId>
        <artifactId>maven-compiler-plugin</artifactId>
        <configuration>
          <source>11</source>
          <target>11</target>
        </configuration>
>>>>>>> ea1c48ea
      </plugin>
    </plugins>
  </build>

  <profiles>
    <profile>
      <id>sign-artifacts</id>
      <build>
        <plugins>
          <plugin>
            <groupId>org.simplify4u.plugins</groupId>
            <artifactId>sign-maven-plugin</artifactId>
          </plugin>
        </plugins>
      </build>
    </profile>
    <profile>
      <!-- https://central.sonatype.org/publish/publish-maven/#deployment -->
      <id>ossrh</id>
      <build>
        <plugins>
          <plugin>
            <groupId>org.sonatype.plugins</groupId>
            <artifactId>nexus-staging-maven-plugin</artifactId>
            <version>1.6.13</version>
            <extensions>true</extensions>
            <configuration>
              <serverId>ossrh-releases</serverId>
              <nexusUrl>https://s01.oss.sonatype.org/</nexusUrl>
              <autoReleaseAfterClose>true</autoReleaseAfterClose>
            </configuration>
          </plugin>
        </plugins>
      </build>
      <distributionManagement>
        <snapshotRepository>
          <id>ossrh-snapshots</id>
          <url>https://s01.oss.sonatype.org/content/repositories/snapshots</url>
        </snapshotRepository>
        <!-- Sonatype's OSSRH - replicates to Maven Central within 30min of publish -->
        <repository>
          <id>ossrh-releases</id>
          <url>https://s01.oss.sonatype.org/service/local/staging/deploy/maven2/</url>
        </repository>
      </distributionManagement>
    </profile>
  </profiles>

  <distributionManagement>
    <repository>
      <uniqueVersion>false</uniqueVersion>
      <id>tbd-oss-releases</id>
      <name>TBD OSS Releases Repository</name>
      <url>https://blockxyz.jfrog.io/artifactory/tbd-oss-releases-maven2</url>
      <layout>default</layout>
    </repository>
    <snapshotRepository>
      <uniqueVersion>false</uniqueVersion>
      <id>tbd-oss-snapshots</id>
      <name>TBD OSS Snapshots Repository</name>
      <url>https://blockxyz.jfrog.io/artifactory/tbd-oss-snapshots-maven2</url>
      <layout>default</layout>
    </snapshotRepository>
  </distributionManagement>

  <repositories>
    <repository>
      <id>tbd-oss-thirdparty</id>
      <name>tbd-oss-thirdparty</name>
      <releases>
        <enabled>true</enabled>
      </releases>
      <snapshots>
        <enabled>false</enabled>
      </snapshots>
      <url>https://blockxyz.jfrog.io/artifactory/tbd-oss-thirdparty-maven2/</url>
    </repository>
    <repository>
      <id>tbd-oss-snapshots</id>
      <name>tbd-oss-snapshots</name>
      <releases>
        <enabled>false</enabled>
      </releases>
      <snapshots>
        <enabled>true</enabled>
      </snapshots>
      <url>https://blockxyz.jfrog.io/artifactory/tbd-oss-snapshots-maven2/</url>
    </repository>
  </repositories>

  <pluginRepositories>
    <pluginRepository>
      <id>tbd-oss-thirdparty</id>
      <name>tbd-oss-thirdparty</name>
      <releases>
        <enabled>true</enabled>
      </releases>
      <snapshots>
        <enabled>false</enabled>
      </snapshots>
      <url>https://blockxyz.jfrog.io/artifactory/tbd-oss-thirdparty-maven2/</url>
    </pluginRepository>
  </pluginRepositories>

</project><|MERGE_RESOLUTION|>--- conflicted
+++ resolved
@@ -540,7 +540,6 @@
         </configuration>
       </plugin>
       <plugin>
-<<<<<<< HEAD
         <groupId>org.codehaus.mojo</groupId>
         <artifactId>exec-maven-plugin</artifactId>
         <version>3.0.0</version>
@@ -550,9 +549,7 @@
             <goals>
               <goal>exec</goal>
             </goals>
-
             <phase>initialize</phase>
-
             <configuration>
               <executable>git</executable>
               <arguments>
@@ -564,14 +561,14 @@
             </configuration>
           </execution>
         </executions>
-=======
+      </plugin>
+      <plugin>
         <groupId>org.apache.maven.plugins</groupId>
         <artifactId>maven-compiler-plugin</artifactId>
         <configuration>
           <source>11</source>
           <target>11</target>
         </configuration>
->>>>>>> ea1c48ea
       </plugin>
     </plugins>
   </build>
