package web5.sdk.vc

import com.fasterxml.jackson.annotation.JsonAnyGetter
import com.fasterxml.jackson.annotation.JsonAnySetter
import com.fasterxml.jackson.annotation.JsonIgnore
import com.fasterxml.jackson.annotation.JsonValue
import com.fasterxml.jackson.core.JsonParser
import com.fasterxml.jackson.databind.DeserializationContext
import com.fasterxml.jackson.databind.JsonDeserializer
import com.fasterxml.jackson.databind.JsonNode
import com.fasterxml.jackson.databind.annotation.JsonDeserialize
import com.fasterxml.jackson.module.kotlin.readValue
import web5.sdk.Json
<<<<<<< HEAD

import java.time.Instant
import java.util.*

import web5.sdk.rust.CredentialStatusData as RustCoreCredentialStatus
=======
import web5.sdk.dids.BearerDid
import java.util.Date
>>>>>>> 138662be
import web5.sdk.rust.VerifiableCredential as RustCoreVerifiableCredential
import web5.sdk.rust.VerifiableCredentialCreateOptionsData as RustCoreVerifiableCredentialCreateOptions
import web5.sdk.rust.CredentialSchemaData as RustCoreCredentialSchema

data class CredentialStatus(
    var id: String,
    var type: String,
    var statusPurpose: String,
    var statusListIndex: String,
    var statusListCredential: String
)

data class VerifiableCredentialCreateOptions(
    val id: String? = null,
<<<<<<< HEAD
    var context: List<String>? = null,
    var type: List<String>? = null,
    var issuanceDate: Date? = null,
    var expirationDate: Date? = null,
    var credentialStatus: CredentialStatus? = null
=======
    val context: List<String>? = null,
    val type: List<String>? = null,
    val issuanceDate: Date? = null,
    val expirationDate: Date? = null,
    val credentialSchema: CredentialSchema? = null,
    val evidence: List<Map<String, Any>>? = null
>>>>>>> 138662be
)

data class VerifiableCredential private constructor(
    val context: List<String>,
    val type: List<String>,
    val id: String,
    val issuer: Issuer,
    val credentialSubject: CredentialSubject,
    val issuanceDate: Date,
    val expirationDate: Date? = null,
    val credentialSchema: CredentialSchema? = null,
    val evidence: List<Map<String, Any>>? = null,
    internal val rustCoreVerifiableCredential: RustCoreVerifiableCredential,
) {
    companion object {
        fun create(
            issuer: Issuer,
            credentialSubject: CredentialSubject,
            options: VerifiableCredentialCreateOptions? = null): VerifiableCredential {

            val jsonSerializedIssuer = Json.stringify(issuer)
            val jsonSerializedCredentialSubject = Json.stringify(credentialSubject)
            val jsonSerializedEvidence = options?.evidence?.let { Json.stringify(it) }

            val rustCoreCredentialStatus = options?.credentialStatus?.let {
                RustCoreCredentialStatus(
                    id = it.id,
                    type = it.type,
                    statusPurpose = it.statusPurpose,
                    statusListIndex = it.statusListIndex,
                    statusListCredential = it.statusListCredential
                )
            }

            val rustCoreVerifiableCredential = RustCoreVerifiableCredential.create(
                jsonSerializedIssuer,
                jsonSerializedCredentialSubject,
                RustCoreVerifiableCredentialCreateOptions(
                    options?.id,
                    options?.context,
                    options?.type,
                    options?.issuanceDate?.toInstant(),
                    options?.expirationDate?.toInstant(),
<<<<<<< HEAD
                    rustCoreCredentialStatus
=======
                    options?.credentialSchema?.let { RustCoreCredentialSchema(it.id, it.type) },
                    jsonSerializedEvidence
>>>>>>> 138662be
                )
            )

            val data = rustCoreVerifiableCredential.getData()
            val evidence = data.jsonSerializedEvidence?.let { Json.jsonMapper.readValue<List<Map<String, Any>>>(it) }

            return VerifiableCredential(
                data.context,
                data.type,
                data.id,
                issuer,
                credentialSubject,
                Date.from(data.issuanceDate),
                data.expirationDate?.let { Date.from(it) },
                data.credentialSchema?.let { CredentialSchema(it.id, it.type) },
                evidence,
                rustCoreVerifiableCredential
            )
        }

        fun fromVcJwt(vcJwt: String, verify: Boolean): VerifiableCredential {
            val rustCoreVerifiableCredential = RustCoreVerifiableCredential.fromVcJwt(vcJwt, verify)
            val data = rustCoreVerifiableCredential.getData()

            val issuer = Json.jsonMapper.readValue(data.jsonSerializedIssuer, Issuer::class.java)
            val credentialSubject = Json.jsonMapper.readValue(data.jsonSerializedCredentialSubject, CredentialSubject::class.java)
            val evidence = data.jsonSerializedEvidence?.let { Json.jsonMapper.readValue<List<Map<String, Any>>>(it) }

            return VerifiableCredential(
                data.context,
                data.type,
                data.id,
                issuer,
                credentialSubject,
                Date.from(data.issuanceDate),
                data.expirationDate?.let { Date.from(it) },
                data.credentialSchema?.let { CredentialSchema(it.id, it.type) },
                evidence,
                rustCoreVerifiableCredential
            )
        }
    }

    fun sign(bearerDid: BearerDid, verificationMethodId: String? = null): String {
        return rustCoreVerifiableCredential.sign(bearerDid.rustCoreBearerDid, verificationMethodId)
    }
}

@JsonDeserialize(using = IssuerDeserializer::class)
sealed class Issuer {
    data class StringIssuer(val value: String) : Issuer() {
        @JsonValue
        fun toJson(): String = value
    }

    data class ObjectIssuer(
        val id: String,
        val name: String,
        val additionalProperties: Map<String, Any> = emptyMap()
    ) : Issuer() {
        @JsonValue
        fun toJson(): Map<String, Any> {
            return mapOf("id" to id, "name" to name) + additionalProperties
        }
    }
}

class IssuerDeserializer : JsonDeserializer<Issuer>() {
    override fun deserialize(p: JsonParser, ctxt: DeserializationContext): Issuer {
        val node = p.codec.readTree<JsonNode>(p)
        return if (node.isTextual) {
            Issuer.StringIssuer(node.asText())
        } else {
            val id = node.get("id").asText()
            val name = node.get("name").asText()
            val additionalProperties = mutableMapOf<String, Any>()
            node.fields().forEachRemaining { (key, value) ->
                if (key != "id" && key != "name") {
                    additionalProperties[key] = value
                }
            }
            Issuer.ObjectIssuer(id, name, additionalProperties)
        }
    }
}

data class CredentialSubject(
    val id: String,
    @JsonIgnore
    val additionalProperties: Map<String, Any> = mutableMapOf()
) {
    @JsonAnyGetter
    internal fun getAdditionalProperties(): Map<String, Any> {
        return additionalProperties
    }

    @JsonAnySetter
    internal fun setAdditionalProperty(key: String, value: Any) {
        (additionalProperties as MutableMap)[key] = value
    }

    @JsonValue
    fun toJson(): Map<String, Any> {
        return mapOf("id" to id) + additionalProperties
    }
}

data class CredentialSchema(
    val id: String,
    val type: String
)<|MERGE_RESOLUTION|>--- conflicted
+++ resolved
@@ -11,16 +11,9 @@
 import com.fasterxml.jackson.databind.annotation.JsonDeserialize
 import com.fasterxml.jackson.module.kotlin.readValue
 import web5.sdk.Json
-<<<<<<< HEAD
-
-import java.time.Instant
-import java.util.*
-
-import web5.sdk.rust.CredentialStatusData as RustCoreCredentialStatus
-=======
 import web5.sdk.dids.BearerDid
 import java.util.Date
->>>>>>> 138662be
+import web5.sdk.rust.CredentialStatusData as RustCoreCredentialStatus
 import web5.sdk.rust.VerifiableCredential as RustCoreVerifiableCredential
 import web5.sdk.rust.VerifiableCredentialCreateOptionsData as RustCoreVerifiableCredentialCreateOptions
 import web5.sdk.rust.CredentialSchemaData as RustCoreCredentialSchema
@@ -35,20 +28,13 @@
 
 data class VerifiableCredentialCreateOptions(
     val id: String? = null,
-<<<<<<< HEAD
-    var context: List<String>? = null,
-    var type: List<String>? = null,
-    var issuanceDate: Date? = null,
-    var expirationDate: Date? = null,
-    var credentialStatus: CredentialStatus? = null
-=======
     val context: List<String>? = null,
     val type: List<String>? = null,
     val issuanceDate: Date? = null,
     val expirationDate: Date? = null,
+    var credentialStatus: CredentialStatus? = null,
     val credentialSchema: CredentialSchema? = null,
     val evidence: List<Map<String, Any>>? = null
->>>>>>> 138662be
 )
 
 data class VerifiableCredential private constructor(
@@ -59,6 +45,7 @@
     val credentialSubject: CredentialSubject,
     val issuanceDate: Date,
     val expirationDate: Date? = null,
+    val credentialStatus: CredentialStatus? = null,
     val credentialSchema: CredentialSchema? = null,
     val evidence: List<Map<String, Any>>? = null,
     internal val rustCoreVerifiableCredential: RustCoreVerifiableCredential,
@@ -73,15 +60,15 @@
             val jsonSerializedCredentialSubject = Json.stringify(credentialSubject)
             val jsonSerializedEvidence = options?.evidence?.let { Json.stringify(it) }
 
-            val rustCoreCredentialStatus = options?.credentialStatus?.let {
-                RustCoreCredentialStatus(
-                    id = it.id,
-                    type = it.type,
-                    statusPurpose = it.statusPurpose,
-                    statusListIndex = it.statusListIndex,
-                    statusListCredential = it.statusListCredential
-                )
-            }
+//            val rustCoreCredentialStatus = options?.credentialStatus?.let {
+//                RustCoreCredentialStatus(
+//                    id = it.id,
+//                    type = it.type,
+//                    statusPurpose = it.statusPurpose,
+//                    statusListIndex = it.statusListIndex,
+//                    statusListCredential = it.statusListCredential
+//                )
+//            }
 
             val rustCoreVerifiableCredential = RustCoreVerifiableCredential.create(
                 jsonSerializedIssuer,
@@ -92,12 +79,9 @@
                     options?.type,
                     options?.issuanceDate?.toInstant(),
                     options?.expirationDate?.toInstant(),
-<<<<<<< HEAD
-                    rustCoreCredentialStatus
-=======
+                    options?.credentialStatus?.let { RustCoreCredentialStatus(it.id, it.type, it.statusPurpose, it.statusListIndex, it.statusListCredential) },
                     options?.credentialSchema?.let { RustCoreCredentialSchema(it.id, it.type) },
                     jsonSerializedEvidence
->>>>>>> 138662be
                 )
             )
 
@@ -112,6 +96,7 @@
                 credentialSubject,
                 Date.from(data.issuanceDate),
                 data.expirationDate?.let { Date.from(it) },
+                data.credentialStatus?.let { CredentialStatus(it.id, it.type, it.statusPurpose, it.statusListIndex, it.statusListCredential) },
                 data.credentialSchema?.let { CredentialSchema(it.id, it.type) },
                 evidence,
                 rustCoreVerifiableCredential
@@ -134,6 +119,7 @@
                 credentialSubject,
                 Date.from(data.issuanceDate),
                 data.expirationDate?.let { Date.from(it) },
+                data.credentialStatus?.let { CredentialStatus(it.id, it.type, it.statusPurpose, it.statusListIndex, it.statusListCredential) },
                 data.credentialSchema?.let { CredentialSchema(it.id, it.type) },
                 evidence,
                 rustCoreVerifiableCredential
