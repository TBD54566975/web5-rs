--- conflicted
+++ resolved
@@ -2,35 +2,23 @@
 
 import java.io.File
 
-<<<<<<< HEAD
-object SystemTarget {
-    @Volatile
-    private var isSet = false
-    private var gitCommitHash = ""
-=======
 internal val logLevel = System.getenv("WEB5_SDK_LOG_LEVEL")?.lowercase()
->>>>>>> ccaa4fe3
+internal val gitCommitHash = run {
+    val commitFile = File("target/git-commit-id.txt")
+    if (commitFile.exists()) {
+        commitFile.readText().trim()
+    } else {
+        println("Git commit hash not found.")
+        ""
+    }
+}
 
 internal fun log(message: String) {
     if (logLevel == "debug") {
-        println("web5 sdk SystemArchitecture $message")
+        println("web5 sdk SystemArchitecture $gitCommitHash: $message")
     }
 }
 
-<<<<<<< HEAD
-        val commitFile = File("target/git-commit-id.txt")
-        if (commitFile.exists()) {
-            gitCommitHash = commitFile.readText().trim()
-        } else {
-            println("Git commit hash not found.")
-        }
-
-        fun log(message: String) {
-            if (logLevel == "debug") {
-                println("web5 sdk SystemArchitecture $gitCommitHash: $message")
-            }
-        }
-=======
 internal fun detectSystemTarget(): String {
     val arch = System.getProperty("os.arch")?.lowercase() ?: throw Exception("Unable to get OS arch")
     val name = System.getProperty("os.name")?.lowercase() ?: throw Exception("Unable to get OS name")
@@ -41,7 +29,6 @@
     when {
         name.contains("mac") && arch.contains("aarch64") ->
             return "web5_uniffi_aarch64_apple_darwin"
->>>>>>> ccaa4fe3
 
         name.contains("mac") && arch.contains("x86_64") ->
             return "web5_uniffi_x86_64_apple_darwin"
