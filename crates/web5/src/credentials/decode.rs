<<<<<<< HEAD
=======
use std::{str::FromStr, sync::Arc};

use crate::{
    crypto::dsa::{ed25519::Ed25519Verifier, secp256k1::Secp256k1Verifier, Dsa, Verifier},
    dids::{
        data_model::document::FindVerificationMethodOptions,
        did::Did,
        resolution::{
            resolution_metadata::ResolutionMetadataError, resolution_result::ResolutionResult,
        },
    },
    errors::{Result, Web5Error},
};

>>>>>>> 01194b3c
use super::{
    credential_subject::CredentialSubject, issuer::Issuer,
    jwt_payload_vc::JwtPayloadVerifiableCredential,
    verifiable_credential_1_1::VerifiableCredential, VerificationError,
};
use crate::{errors::Result, jose::Jwt, json::FromJsonValue};

pub fn decode(vc_jwt: &str, verify_signature: bool) -> Result<VerifiableCredential> {
<<<<<<< HEAD
    let jwt = Jwt::from_compact_jws(vc_jwt, verify_signature)?;
=======
    let header = josekit::jwt::decode_header(vc_jwt)
        .map_err(|_| Web5Error::Parameter("failed to decode vc-jwt jose header".to_string()))?;

    let kid = header
        .claim("kid")
        .and_then(serde_json::Value::as_str)
        .ok_or(VerificationError::MissingKid)?;

    if kid.is_empty() {
        return Err(VerificationError::MissingKid.into());
    }

    let jwt_payload = if verify_signature {
        let did = Did::parse(kid)?;

        let resolution_result = ResolutionResult::resolve(&did.uri);
        if let Some(err) = resolution_result.resolution_metadata.error.clone() {
            return Err(err.into());
        }

        let public_jwk = resolution_result
            .document
            .ok_or(ResolutionMetadataError::InternalError)?
            .find_verification_method(FindVerificationMethodOptions {
                verification_method_id: Some(kid.to_string()),
            })?
            .public_key_jwk;

        let dsa = Dsa::from_str(&public_jwk.alg.clone().ok_or(Web5Error::Crypto(format!(
            "resolved publicKeyJwk must have alg {}",
            kid
        )))?)?;
        let verifier: Arc<dyn Verifier> = match dsa {
            Dsa::Ed25519 => Arc::new(Ed25519Verifier::new(public_jwk)),
            Dsa::Secp256k1 => Arc::new(Secp256k1Verifier::new(public_jwk)),
        };

        let jose_verifier = &JoseVerifier {
            kid: kid.to_string(),
            dsa,
            verifier,
        };

        let (jwt_payload, _) =
            josekit::jwt::decode_with_verifier(vc_jwt, jose_verifier).map_err(|e| {
                Web5Error::Crypto(format!("vc-jwt failed cryptographic verification {}", e))
            })?;
>>>>>>> 01194b3c

    let jti = jwt
        .claims
        .jti
        .ok_or(VerificationError::MissingClaim("jti".to_string()))?;
    let iss = jwt
        .claims
        .iss
        .ok_or(VerificationError::MissingClaim("issuer".to_string()))?;
    let sub = jwt
        .claims
        .sub
        .ok_or(VerificationError::MissingClaim("subject".to_string()))?;
    let nbf = jwt
        .claims
        .nbf
        .ok_or(VerificationError::MissingClaim("not_before".to_string()))?;
    let exp = jwt.claims.exp;

    let vc_payload = JwtPayloadVerifiableCredential::from_json_value(
        jwt.claims
            .additional_properties
            .ok_or(VerificationError::MissingClaim("vc".to_string()))?
            .get("vc")
            .ok_or(VerificationError::MissingClaim("vc".to_string()))?,
    )?;

    if let Some(id) = vc_payload.id {
        if id != jti {
            return Err(VerificationError::ClaimMismatch("id".to_string()).into());
        }
    }

    if let Some(issuer) = &vc_payload.issuer {
        let vc_issuer = issuer.to_string();
        if iss != vc_issuer {
            return Err(VerificationError::ClaimMismatch("issuer".to_string()).into());
        }
    }

    if let Some(credential_subject) = &vc_payload.credential_subject {
        if sub != credential_subject.id {
            return Err(VerificationError::ClaimMismatch("subject".to_string()).into());
        }
    }

    if let Some(vc_payload_expiration_date) = vc_payload.expiration_date {
        match exp {
            None => {
                return Err(VerificationError::MisconfiguredExpirationDate(
                    "VC has expiration date but no exp in registered claims".to_string(),
                )
                .into());
            }
            Some(exp) => {
                let difference = vc_payload_expiration_date
                    .duration_since(exp)
                    .unwrap_or_else(|_| exp.duration_since(vc_payload_expiration_date).unwrap());

                if difference.as_secs() > 0 {
                    return Err(
                        VerificationError::ClaimMismatch("expiration_date".to_string()).into(),
                    );
                }
            }
        }
    }

    let vc_issuer = vc_payload.issuer.unwrap_or(Issuer::String(iss.to_string()));

    let vc_credential_subject = vc_payload.credential_subject.unwrap_or(CredentialSubject {
        id: sub.to_string(),
        additional_properties: None,
    });

    Ok(VerifiableCredential {
        context: vc_payload.context,
        id: jti.to_string(),
        r#type: vc_payload.r#type,
        issuer: vc_issuer,
        issuance_date: nbf,
        expiration_date: exp,
        credential_status: vc_payload.credential_status,
        credential_subject: vc_credential_subject,
        credential_schema: vc_payload.credential_schema,
        evidence: vc_payload.evidence,
    })
}<|MERGE_RESOLUTION|>--- conflicted
+++ resolved
@@ -1,79 +1,13 @@
-<<<<<<< HEAD
-=======
-use std::{str::FromStr, sync::Arc};
-
-use crate::{
-    crypto::dsa::{ed25519::Ed25519Verifier, secp256k1::Secp256k1Verifier, Dsa, Verifier},
-    dids::{
-        data_model::document::FindVerificationMethodOptions,
-        did::Did,
-        resolution::{
-            resolution_metadata::ResolutionMetadataError, resolution_result::ResolutionResult,
-        },
-    },
-    errors::{Result, Web5Error},
-};
-
->>>>>>> 01194b3c
 use super::{
     credential_subject::CredentialSubject, issuer::Issuer,
     jwt_payload_vc::JwtPayloadVerifiableCredential,
     verifiable_credential_1_1::VerifiableCredential, VerificationError,
 };
-use crate::{errors::Result, jose::Jwt, json::FromJsonValue};
+use crate::errors::Result;
+use crate::{jose::Jwt, json::FromJsonValue};
 
 pub fn decode(vc_jwt: &str, verify_signature: bool) -> Result<VerifiableCredential> {
-<<<<<<< HEAD
     let jwt = Jwt::from_compact_jws(vc_jwt, verify_signature)?;
-=======
-    let header = josekit::jwt::decode_header(vc_jwt)
-        .map_err(|_| Web5Error::Parameter("failed to decode vc-jwt jose header".to_string()))?;
-
-    let kid = header
-        .claim("kid")
-        .and_then(serde_json::Value::as_str)
-        .ok_or(VerificationError::MissingKid)?;
-
-    if kid.is_empty() {
-        return Err(VerificationError::MissingKid.into());
-    }
-
-    let jwt_payload = if verify_signature {
-        let did = Did::parse(kid)?;
-
-        let resolution_result = ResolutionResult::resolve(&did.uri);
-        if let Some(err) = resolution_result.resolution_metadata.error.clone() {
-            return Err(err.into());
-        }
-
-        let public_jwk = resolution_result
-            .document
-            .ok_or(ResolutionMetadataError::InternalError)?
-            .find_verification_method(FindVerificationMethodOptions {
-                verification_method_id: Some(kid.to_string()),
-            })?
-            .public_key_jwk;
-
-        let dsa = Dsa::from_str(&public_jwk.alg.clone().ok_or(Web5Error::Crypto(format!(
-            "resolved publicKeyJwk must have alg {}",
-            kid
-        )))?)?;
-        let verifier: Arc<dyn Verifier> = match dsa {
-            Dsa::Ed25519 => Arc::new(Ed25519Verifier::new(public_jwk)),
-            Dsa::Secp256k1 => Arc::new(Secp256k1Verifier::new(public_jwk)),
-        };
-
-        let jose_verifier = &JoseVerifier {
-            kid: kid.to_string(),
-            dsa,
-            verifier,
-        };
-
-        let (jwt_payload, _) =
-            josekit::jwt::decode_with_verifier(vc_jwt, jose_verifier).map_err(|e| {
-                Web5Error::Crypto(format!("vc-jwt failed cryptographic verification {}", e))
-            })?;
->>>>>>> 01194b3c
 
     let jti = jwt
         .claims
