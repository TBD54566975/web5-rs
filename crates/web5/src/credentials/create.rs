use super::{
    credential_schema::validate_credential_schema,
    credential_subject::CredentialSubject,
    issuer::Issuer,
    verifiable_credential_1_1::{
        VerifiableCredential, VerifiableCredentialCreateOptions, BASE_CONTEXT, BASE_TYPE,
    },
};
use crate::{
    dids::did::Did,
    errors::{Result, Web5Error},
};
use std::time::SystemTime;
use uuid::Uuid;

pub fn create_vc(
    issuer: Issuer,
    credential_subject: CredentialSubject,
    options: Option<VerifiableCredentialCreateOptions>,
) -> Result<VerifiableCredential> {
    let options = options.unwrap_or_default();

    validate_issuer(&issuer)?;
    validate_credential_subject(&credential_subject)?;

    let context = build_context(options.context);
    let r#type = build_type(options.r#type);
    let id = options
        .id
        .unwrap_or_else(|| format!("urn:uuid:{}", Uuid::new_v4()));

    let verifiable_credential = VerifiableCredential {
        context,
        id,
        r#type,
        issuer,
        issuance_date: options.issuance_date.unwrap_or_else(SystemTime::now),
        expiration_date: options.expiration_date,
        credential_status: options.credential_status,
        credential_subject,
        credential_schema: options.credential_schema,
        evidence: options.evidence,
    };

    validate_credential_schema(&verifiable_credential)?;

    Ok(verifiable_credential)
}

fn validate_issuer(issuer: &Issuer) -> Result<()> {
    if issuer.to_string().is_empty() {
        return Err(Web5Error::Parameter("issuer id must not be empty".into()));
    }

    if let Issuer::Object(ref named_issuer) = issuer {
        if named_issuer.name.is_empty() {
            return Err(Web5Error::Parameter(
                "named issuer name must not be empty".into(),
            ));
        }
    }

    if Did::parse(&issuer.to_string()).is_err() {
        return Err(Web5Error::Parameter(
            "issuer must be a valid DID URI".into(),
        ));
    }

    Ok(())
}

fn validate_credential_subject(credential_subject: &CredentialSubject) -> Result<()> {
    if credential_subject.to_string().is_empty() {
        return Err(Web5Error::Parameter("subject id must not be empty".into()));
    }

    if Did::parse(&credential_subject.to_string()).is_err()
        && !credential_subject.to_string().starts_with("urn:uuid:")
    {
        return Err(Web5Error::Parameter(
            "credential subject must be a valid DID URI or start with 'urn:uuid:'".into(),
        ));
    }

    Ok(())
}

fn build_context(context: Option<Vec<String>>) -> Vec<String> {
    let mut contexts = context.unwrap_or_else(|| vec![BASE_CONTEXT.to_string()]);
    if !contexts.contains(&BASE_CONTEXT.to_string()) {
        contexts.insert(0, BASE_CONTEXT.to_string());
    }
    contexts
}

fn build_type(r#type: Option<Vec<String>>) -> Vec<String> {
    let mut types = r#type.unwrap_or_else(|| vec![BASE_TYPE.to_string()]);
    if !types.contains(&BASE_TYPE.to_string()) {
        types.insert(0, BASE_TYPE.to_string());
    }
    types
}

#[cfg(test)]
mod tests {
    use super::*;
    use crate::credentials::credential_schema::{CredentialSchema, CREDENTIAL_SCHEMA_TYPE};
    use crate::json::JsonValue;
    use mockito::Server;
    use regex::Regex;
    use std::collections::HashMap;

    const ISSUER_DID_URI: &str = "did:web:tbd.website";
    const SUBJECT_DID_URI: &str = "did:dht:qgmmpyjw5hwnqfgzn7wmrm33ady8gb8z9ideib6m9gj4ys6wny8y";

    fn issuer() -> Issuer {
        Issuer::from(ISSUER_DID_URI)
    }
    fn credential_subject() -> CredentialSubject {
        CredentialSubject::from(SUBJECT_DID_URI)
    }
    fn mock_json_schema(url: String, schema_override: Option<String>) -> String {
        let schema = schema_override
            .unwrap_or_else(|| "https://json-schema.org/draft/2020-12/schema".to_string());

        format!(
            r###"
                {{
                    "$id": "{url}/schemas/email.json",
                    "$schema": "{schema}",
                    "title": "EmailCredential",
                    "description": "EmailCredential using JsonSchema",
                    "type": "object",
                    "properties": {{
                        "credentialSubject": {{
                            "type": "object",
                            "properties": {{
                                "emailAddress": {{
                                    "type": "string",
                                    "format": "email"
                                }}
                            }},
                            "required": [
                                "emailAddress"
                            ]
                        }}
                    }}
                }}"###
        )
    }
    fn mock_credential_schema(url: String) -> Option<CredentialSchema> {
        Some(CredentialSchema {
            id: format!("{}/schemas/email.json", url),
            r#type: CREDENTIAL_SCHEMA_TYPE.to_string(),
        })
    }

    use crate::{credentials::issuer::ObjectIssuer, json::JsonObject};

    #[test]
    fn test_default_context_added_if_not_supplied() {
        let vc = create_vc(
            issuer(),
            credential_subject(),
            Some(VerifiableCredentialCreateOptions::default()),
        )
        .unwrap();

        assert_eq!(vc.context, vec![BASE_CONTEXT]);
    }

    #[test]
    fn test_default_context_not_duplicated_if_supplied() {
        let options = VerifiableCredentialCreateOptions {
            context: Some(vec![BASE_CONTEXT.to_string()]),
            ..Default::default()
        };

        let vc = create_vc(issuer(), credential_subject(), Some(options)).unwrap();

        assert_eq!(vc.context, vec![BASE_CONTEXT]);
    }

    #[test]
    fn test_developer_provided_context_appended_to_default() {
        let custom_context = "https://example.com/custom-context";
        let options = VerifiableCredentialCreateOptions {
            context: Some(vec![custom_context.to_string()]),
            ..Default::default()
        };

        let vc = create_vc(issuer(), credential_subject(), Some(options)).unwrap();

        assert_eq!(vc.context, vec![BASE_CONTEXT, custom_context]);
    }

    #[test]
    fn test_default_type_added_if_not_supplied() {
        let vc = create_vc(
            issuer(),
            credential_subject(),
            Some(VerifiableCredentialCreateOptions::default()),
        )
        .unwrap();

        assert_eq!(vc.r#type, vec![BASE_TYPE]);
    }

    #[test]
    fn test_default_type_not_duplicated_if_supplied() {
        let options = VerifiableCredentialCreateOptions {
            r#type: Some(vec![BASE_TYPE.to_string()]),
            ..Default::default()
        };

        let vc = create_vc(issuer(), credential_subject(), Some(options)).unwrap();

        assert_eq!(vc.r#type, vec![BASE_TYPE]);
    }

    #[test]
    fn test_developer_provided_type_appended_to_default() {
        let custom_type = "CustomType";
        let options = VerifiableCredentialCreateOptions {
            r#type: Some(vec![custom_type.to_string()]),
            ..Default::default()
        };

        let vc = create_vc(issuer(), credential_subject(), Some(options)).unwrap();

        assert_eq!(vc.r#type, vec![BASE_TYPE, custom_type]);
    }

    #[test]
    fn test_id_generated_if_not_supplied() {
        let vc = create_vc(
            issuer(),
            credential_subject(),
            Some(VerifiableCredentialCreateOptions::default()),
        )
        .unwrap();

        let uuid_regex = Regex::new(r"^urn:uuid:[0-9a-fA-F-]{36}$").unwrap();
        assert!(uuid_regex.is_match(&vc.id));
    }

    #[test]
    fn test_id_must_be_set_if_supplied() {
        let custom_id = "custom-id";
        let options = VerifiableCredentialCreateOptions {
            id: Some(custom_id.to_string()),
            ..Default::default()
        };

        let vc = create_vc(issuer(), credential_subject(), Some(options)).unwrap();

        assert_eq!(vc.id, custom_id);
    }

    #[test]
    fn test_issuer_string_must_not_be_empty() {
        let empty_issuer = Issuer::from("");
        let result = create_vc(
            empty_issuer,
            credential_subject(),
            Some(VerifiableCredentialCreateOptions::default()),
        );

        match result {
            Err(Web5Error::Parameter(err_msg)) => {
                assert_eq!(err_msg, "issuer id must not be empty");
            }
            _ => panic!("Expected Web5Error::Parameter with specific error message"),
        };
    }

    #[test]
    fn test_issuer_string_must_be_set() {
        let vc = create_vc(
            issuer(),
            credential_subject(),
            Some(VerifiableCredentialCreateOptions::default()),
        )
        .unwrap();

        assert_eq!(vc.issuer, issuer());
    }

    #[test]
    fn test_issuer_string_must_be_valid_did() {
        let result = create_vc(
            Issuer::String("did:invalid-123".to_string()),
            credential_subject(),
            Some(VerifiableCredentialCreateOptions::default()),
        );

        match result {
            Err(Web5Error::Parameter(err_msg)) => {
                assert_eq!(err_msg, "issuer must be a valid DID URI")
            }
            _ => panic!("Expected Web5Error::Parameter, but got: {:?}", result),
        };
    }

    #[test]
    fn test_issuer_object_id_must_not_be_empty() {
        let issuer = Issuer::Object(ObjectIssuer {
            id: "".to_string(),
            name: "Example Name".to_string(),
            additional_properties: None,
        });

        let result = create_vc(
            issuer,
            credential_subject(),
            Some(VerifiableCredentialCreateOptions::default()),
        );

        match result {
            Err(Web5Error::Parameter(err_msg)) => {
                assert_eq!(err_msg, "issuer id must not be empty");
            }
            _ => panic!("Expected Web5Error::Parameter with specific error message"),
        };
    }

    #[test]
    fn test_issuer_object_id_must_be_valid_did() {
        let result = create_vc(
            issuer(),
            CredentialSubject {
                id: "did:something-invalid".to_string(),
                ..Default::default()
            },
            Some(VerifiableCredentialCreateOptions::default()),
        );

        match result {
            Err(Web5Error::Parameter(err_msg)) => {
                assert_eq!(
                    err_msg,
                    "credential subject must be a valid DID URI or start with 'urn:uuid:'"
                )
            }
            _ => panic!("Expected Web5Error::Parameter, but got: {:?}", result),
        };
    }

    #[test]
    fn test_issuer_object_name_must_not_be_empty() {
        let issuer = Issuer::Object(ObjectIssuer {
            id: ISSUER_DID_URI.to_string(),
            name: "".to_string(),
            additional_properties: None,
        });

        let result = create_vc(
            issuer,
            credential_subject(),
            Some(VerifiableCredentialCreateOptions::default()),
        );

        match result {
            Err(Web5Error::Parameter(err_msg)) => {
                assert_eq!(err_msg, "named issuer name must not be empty");
            }
            _ => panic!("Expected Web5Error::Parameter with specific error message"),
        };
    }

    #[test]
    fn test_issuer_object_must_be_set() {
        let issuer = Issuer::Object(ObjectIssuer {
            id: ISSUER_DID_URI.to_string(),
            name: "Example Name".to_string(),
            additional_properties: None,
        });

        let vc = create_vc(
            issuer.clone(),
            credential_subject(),
            Some(VerifiableCredentialCreateOptions::default()),
        )
        .unwrap();

        assert_eq!(vc.issuer, issuer);
    }

    #[test]
    fn test_issuer_object_supports_additional_properties() {
        let additional_properties = JsonObject {
            properties: HashMap::from([(
                "extra_key".to_string(),
                JsonValue::String("extra_value".to_string()),
            )]),
        };

        let issuer = Issuer::Object(ObjectIssuer {
            id: ISSUER_DID_URI.to_string(),
            name: "Example Name".to_string(),
            additional_properties: Some(additional_properties.clone()),
        });

        let vc = create_vc(
            issuer.clone(),
            credential_subject(),
            Some(VerifiableCredentialCreateOptions::default()),
        )
        .unwrap();

        match vc.issuer {
            Issuer::Object(ref obj) => {
                assert_eq!(obj.additional_properties, Some(additional_properties));
            }
            _ => panic!("Issuer is not an ObjectIssuer"),
        };
    }

    #[test]
    fn test_credential_subject_id_must_not_be_empty() {
        let credential_subject = CredentialSubject::from("");

        let result = create_vc(
            issuer(),
            credential_subject,
            Some(VerifiableCredentialCreateOptions::default()),
        );

        match result {
            Err(Web5Error::Parameter(err_msg)) => {
                assert_eq!(err_msg, "subject id must not be empty");
            }
            _ => panic!("Expected Web5Error::Parameter with specific error message"),
        };
    }

    #[test]
    fn test_credential_subject_must_be_set() {
        let vc = create_vc(
            issuer(),
            credential_subject(),
            Some(VerifiableCredentialCreateOptions::default()),
        )
        .unwrap();

        assert_eq!(vc.credential_subject, credential_subject());
    }

    #[test]
    fn test_credential_subject_supports_additional_properties() {
        let additional_properties = JsonObject {
            properties: HashMap::from([(
                "extra_key".to_string(),
                JsonValue::String("extra_value".to_string()),
            )]),
        };

        let credential_subject = CredentialSubject {
            id: SUBJECT_DID_URI.to_string(),
            additional_properties: Some(additional_properties.clone()),
        };

        let vc = create_vc(
            issuer(),
            credential_subject.clone(),
            Some(VerifiableCredentialCreateOptions::default()),
        )
        .unwrap();

        assert_eq!(
            vc.credential_subject.additional_properties,
            Some(additional_properties)
        );
    }

    #[test]
    fn test_issuance_date_must_be_set() {
        let issuance_date = SystemTime::now();

        let options = VerifiableCredentialCreateOptions {
            issuance_date: Some(issuance_date),
            ..Default::default()
        };

        let vc = create_vc(issuer(), credential_subject(), Some(options)).unwrap();

        assert_eq!(vc.issuance_date, issuance_date);
    }

    #[test]
    fn test_issuance_date_must_be_now_if_not_supplied() {
        let vc = create_vc(
            issuer(),
            credential_subject(),
            Some(VerifiableCredentialCreateOptions::default()),
        )
        .unwrap();

        let now = SystemTime::now();
        let hundred_millis_ago = now - std::time::Duration::from_millis(100);

        assert!(vc.issuance_date >= hundred_millis_ago && vc.issuance_date <= now);
    }

    #[test]
    fn test_expiration_date_must_be_set_if_supplied() {
        let expiration_date = SystemTime::now();
        let options = VerifiableCredentialCreateOptions {
            expiration_date: Some(expiration_date),
            ..Default::default()
        };

        let vc = create_vc(issuer(), credential_subject(), Some(options)).unwrap();

        assert_eq!(vc.expiration_date, Some(expiration_date));
    }

    #[test]
    fn test_evidence_must_be_set_if_supplied() {
        let mut evidence_item = JsonObject::new();
        evidence_item.insert_value("A Key", JsonValue::String("A Value".to_string()));
        let evidence = vec![evidence_item];

        let options = VerifiableCredentialCreateOptions {
            evidence: Some(evidence.clone()),
            ..Default::default()
        };

        let vc = create_vc(issuer(), credential_subject(), Some(options)).unwrap();

        assert_eq!(Some(evidence), vc.evidence);
    }

    #[test]
    fn test_schema_type_must_be_jsonschema() {
        let result = create_vc(
            issuer(),
            credential_subject(),
            Some(VerifiableCredentialCreateOptions {
                credential_schema: Some(CredentialSchema {
                    id: "it doesn't matter".to_string(),
                    r#type: "invalid type".to_string(), // here
                }),
                ..Default::default()
            }),
        );

        match result {
            Err(Web5Error::Parameter(err_msg)) => {
                assert_eq!(format!("type must be {}", CREDENTIAL_SCHEMA_TYPE), err_msg)
            }
            _ => panic!(
                "expected Web5Error::Parameter with specific message but got {:?}",
                result
            ),
        }
    }

    #[test]
    fn test_schema_resolve_network_issue() {
        let url = "http://local".to_string(); // here

        let result = create_vc(
            issuer(),
            credential_subject(),
            Some(VerifiableCredentialCreateOptions {
                credential_schema: mock_credential_schema(url),
                ..Default::default()
            }),
        );

        match result {
<<<<<<< HEAD
            Err(Web5Error::Http(err_msg)) => {
                assert!(err_msg.contains("get request failed"))
=======
            Err(Web5Error::Network(err_msg)) => {
                assert!(
                    err_msg.contains("failed to connect to host"),
                    "Error message is: {}",
                    err_msg
                )
>>>>>>> bf0209b7
            }
            _ => panic!(
                "expected Web5Error::Http with specific message but got {:?}",
                result
            ),
        }
    }

    #[test]
    fn test_schema_resolve_non_success() {
        let mut mock_server = Server::new();
        let url = mock_server.url();

        let _ = mock_server
            .mock("GET", "/schemas/email.json")
            .with_status(500) // here
            .create();

        let result = create_vc(
            issuer(),
            credential_subject(),
            Some(VerifiableCredentialCreateOptions {
                credential_schema: mock_credential_schema(url),
                ..Default::default()
            }),
        );

        match result {
            Err(Web5Error::Http(err_msg)) => {
<<<<<<< HEAD
                assert!(err_msg.contains("http error status code 500"))
=======
                assert_eq!("non-successful response code 500", err_msg)
>>>>>>> bf0209b7
            }
            _ => panic!(
                "expected Web5Error::Http with specific message but got {:?}",
                result
            ),
        }
    }

    #[test]
    fn test_schema_resolve_invalid_response_body() {
        let mut mock_server = Server::new();
        let url = mock_server.url();

        let _ = mock_server
            .mock("GET", "/schemas/email.json")
            .with_status(200)
            .with_header("content-type", "application/json")
            .with_body("invalid response body") // here
            .create();

        let result = create_vc(
            issuer(),
            credential_subject(),
            Some(VerifiableCredentialCreateOptions {
                credential_schema: mock_credential_schema(url),
                ..Default::default()
            }),
        );

        match result {
            Err(Web5Error::Http(err_msg)) => {
<<<<<<< HEAD
                assert!(err_msg.contains("failed to parse json"))
=======
                assert!(err_msg.contains("unable to parse json response body"))
>>>>>>> bf0209b7
            }
            _ => panic!(
                "expected Web5Error::Http with specific message but got {:?}",
                result
            ),
        }
    }

    #[test]
    fn test_schema_invalid_json_schema() {
        let mut mock_server = Server::new();
        let url = mock_server.url();

        let _ = mock_server
            .mock("GET", "/schemas/email.json")
            .with_status(200)
            .with_header("content-type", "application/json")
            .with_body(&mock_json_schema(
                url.clone(),
                Some("this is not a valid $schema".to_string()), // here
            ))
            .create();

        let result = create_vc(
            issuer(),
            credential_subject(),
            Some(VerifiableCredentialCreateOptions {
                credential_schema: mock_credential_schema(url),
                ..Default::default()
            }),
        );

        match result {
            Err(Web5Error::JsonSchema(err_msg)) => {
                assert!(err_msg.contains("unable to compile json schema"))
            }
            _ => panic!(
                "expected Web5Error::JsonSchema with specific message but got {:?}",
                result
            ),
        }
    }

    #[test]
    fn test_schema_do_not_support_draft04() {
        let mut mock_server = Server::new();
        let url = mock_server.url();

        let _ = mock_server
            .mock("GET", "/schemas/email.json")
            .with_status(200)
            .with_header("content-type", "application/json")
            .with_body(&mock_json_schema(
                url.clone(),
                Some("http://json-schema.org/draft-04/schema#".to_string()), // here
            ))
            .create();

        let result = create_vc(
            issuer(),
            credential_subject(),
            Some(VerifiableCredentialCreateOptions {
                credential_schema: mock_credential_schema(url),
                ..Default::default()
            }),
        );

        match result {
            Err(Web5Error::JsonSchema(err_msg)) => {
                assert_eq!("draft unsupported Draft4", err_msg)
            }
            _ => panic!(
                "expected Web5Error::JsonSchema with specific message but got {:?}",
                result
            ),
        }
    }

    #[test]
    fn test_schema_do_not_support_draft06() {
        let mut mock_server = Server::new();
        let url = mock_server.url();

        let _ = mock_server
            .mock("GET", "/schemas/email.json")
            .with_status(200)
            .with_header("content-type", "application/json")
            .with_body(&mock_json_schema(
                url.clone(),
                Some("http://json-schema.org/draft-06/schema#".to_string()), // here
            ))
            .create();

        let result = create_vc(
            issuer(),
            credential_subject(),
            Some(VerifiableCredentialCreateOptions {
                credential_schema: mock_credential_schema(url),
                ..Default::default()
            }),
        );

        match result {
            Err(Web5Error::JsonSchema(err_msg)) => {
                assert_eq!("draft unsupported Draft6", err_msg)
            }
            _ => panic!(
                "expected Web5Error::JsonSchema with specific message but got {:?}",
                result
            ),
        }
    }

    #[test]
    fn test_schema_fails_validation() {
        let mut mock_server = Server::new();
        let url = mock_server.url();

        let _ = mock_server
            .mock("GET", "/schemas/email.json")
            .with_status(200)
            .with_header("content-type", "application/json")
            .with_body(&mock_json_schema(url.clone(), None))
            .create();

        let result = create_vc(
            issuer(),
            credential_subject(), // does not match schema
            Some(VerifiableCredentialCreateOptions {
                credential_schema: mock_credential_schema(url),
                ..Default::default()
            }),
        );

        match result {
            Err(Web5Error::JsonSchema(err_msg)) => {
                assert!(err_msg.contains("validation errors"))
            }
            _ => panic!(
                "expected Web5Error::JsonSchema with specific message but got {:?}",
                result
            ),
        }
    }

    #[test]
    fn test_schema_example_from_spec() {
        // using Example 1 & Example 2 from here https://www.w3.org/TR/vc-json-schema/#jsonschema

        let mut mock_server = Server::new();
        let url = mock_server.url();

        let _ = mock_server
            .mock("GET", "/schemas/email.json")
            .with_status(200)
            .with_header("content-type", "application/json")
            .with_body(&mock_json_schema(url.clone(), None))
            .create();

        let mut additional_properties = JsonObject::new();
        additional_properties.insert_value(
            "emailAddress",
            JsonValue::String("alice@tbd.email".to_string()),
        );

        let _ = create_vc(
            issuer(),
            CredentialSubject {
                id: credential_subject().id,
                additional_properties: Some(additional_properties),
            },
            Some(VerifiableCredentialCreateOptions {
                credential_schema: mock_credential_schema(url),
                ..Default::default()
            }),
        )
        .unwrap();
    }
}<|MERGE_RESOLUTION|>--- conflicted
+++ resolved
@@ -570,17 +570,8 @@
         );
 
         match result {
-<<<<<<< HEAD
             Err(Web5Error::Http(err_msg)) => {
                 assert!(err_msg.contains("get request failed"))
-=======
-            Err(Web5Error::Network(err_msg)) => {
-                assert!(
-                    err_msg.contains("failed to connect to host"),
-                    "Error message is: {}",
-                    err_msg
-                )
->>>>>>> bf0209b7
             }
             _ => panic!(
                 "expected Web5Error::Http with specific message but got {:?}",
@@ -610,11 +601,7 @@
 
         match result {
             Err(Web5Error::Http(err_msg)) => {
-<<<<<<< HEAD
                 assert!(err_msg.contains("http error status code 500"))
-=======
-                assert_eq!("non-successful response code 500", err_msg)
->>>>>>> bf0209b7
             }
             _ => panic!(
                 "expected Web5Error::Http with specific message but got {:?}",
@@ -646,11 +633,7 @@
 
         match result {
             Err(Web5Error::Http(err_msg)) => {
-<<<<<<< HEAD
                 assert!(err_msg.contains("failed to parse json"))
-=======
-                assert!(err_msg.contains("unable to parse json response body"))
->>>>>>> bf0209b7
             }
             _ => panic!(
                 "expected Web5Error::Http with specific message but got {:?}",
