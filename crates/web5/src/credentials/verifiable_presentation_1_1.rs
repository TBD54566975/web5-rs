use crate::credentials::verifiable_credential_1_1::VerifiableCredential;
use crate::credentials::VerificationError;
<<<<<<< HEAD
use crate::datetime::{
    deserialize_optional_rfc3339, deserialize_rfc3339, serialize_optional_rfc3339,
    serialize_rfc3339,
};
=======
use crate::crypto::dsa::ed25519::Ed25519Verifier;
use crate::crypto::dsa::secp256k1::Secp256k1Verifier;
use crate::crypto::dsa::{Dsa, Signer, Verifier};
>>>>>>> 01194b3c
use crate::dids::bearer_did::BearerDid;
use crate::dids::did::Did;
use crate::errors::{Result, Web5Error};
use crate::jose::{Jwt, JwtClaims};
use crate::json::{json_value_type_name, FromJsonValue, JsonValue, ToJsonValue};
use serde::{Deserialize, Serialize};
<<<<<<< HEAD
use std::collections::HashMap;
=======
use serde_json::Value;
use std::collections::HashMap;
use std::str::FromStr;
use std::sync::Arc;
>>>>>>> 01194b3c
use std::time::SystemTime;
use uuid::Uuid;

pub const BASE_PRESENTATION_CONTEXT: &str = "https://www.w3.org/2018/credentials/v1";
pub const BASE_PRESENTATION_TYPE: &str = "VerifiablePresentation";

#[derive(Serialize, Deserialize, Debug, Clone)]
pub struct VerifiablePresentation {
    #[serde(rename = "@context")]
    pub context: Vec<String>,
    pub id: String,
    #[serde(rename = "type")]
    pub r#type: Vec<String>,
    pub holder: String,
    #[serde(
        rename = "issuanceDate",
        serialize_with = "serialize_rfc3339",
        deserialize_with = "deserialize_rfc3339"
    )]
    pub issuance_date: SystemTime,
    #[serde(
        rename = "expirationDate",
        serialize_with = "serialize_optional_rfc3339",
        deserialize_with = "deserialize_optional_rfc3339",
        skip_serializing_if = "Option::is_none",
        default
    )]
    pub expiration_date: Option<SystemTime>,
    #[serde(rename = "verifiableCredential")]
    pub verifiable_credential: Vec<String>,
    #[serde(flatten)]
    pub additional_data: Option<HashMap<String, Value>>,
}

#[derive(Default, Clone)]
pub struct VerifiablePresentationCreateOptions {
    pub id: Option<String>,
    pub context: Option<Vec<String>>,
    pub r#type: Option<Vec<String>>,
    pub issuance_date: Option<SystemTime>,
    pub expiration_date: Option<SystemTime>,
    pub additional_data: Option<HashMap<String, Value>>,
}

#[derive(Serialize, Deserialize, Debug, Clone)]
pub struct JwtPayloadVerifiablePresentation {
    #[serde(rename = "@context")]
    pub context: Vec<String>,
    #[serde(skip_serializing_if = "Option::is_none")]
    pub id: Option<String>,
    #[serde(rename = "type")]
    pub r#type: Vec<String>,
    #[serde(skip_serializing_if = "Option::is_none")]
    pub holder: Option<String>,
    #[serde(
        rename = "issuanceDate",
<<<<<<< HEAD
        serialize_with = "serialize_optional_rfc3339",
        deserialize_with = "deserialize_optional_rfc3339",
        skip_serializing_if = "Option::is_none",
=======
        serialize_with = "serialize_optional_system_time",
        deserialize_with = "deserialize_optional_system_time",
>>>>>>> 01194b3c
        default
    )]
    pub issuance_date: Option<SystemTime>,
    #[serde(
        rename = "expirationDate",
<<<<<<< HEAD
        serialize_with = "serialize_optional_rfc3339",
        deserialize_with = "deserialize_optional_rfc3339",
        skip_serializing_if = "Option::is_none",
=======
        serialize_with = "serialize_optional_system_time",
        deserialize_with = "deserialize_optional_system_time",
>>>>>>> 01194b3c
        default
    )]
    pub expiration_date: Option<SystemTime>,
    #[serde(rename = "verifiableCredential", skip_serializing_if = "Vec::is_empty")]
    pub verifiable_credential: Vec<String>,
    #[serde(flatten)]
    pub additional_data: Option<HashMap<String, Value>>,
}

impl FromJsonValue for JwtPayloadVerifiablePresentation {
    fn from_json_value(value: &JsonValue) -> Result<Self> {
        if let JsonValue::Object(ref obj) = *value {
            let json_value = serde_json::to_value(obj)?;
            let value = serde_json::from_value::<Self>(json_value)?;
            Ok(value)
        } else {
            Err(Web5Error::Json(format!(
                "expected object, but found {}",
                json_value_type_name(value)
            )))
        }
    }
}

impl ToJsonValue for JwtPayloadVerifiablePresentation {
    fn to_json_value(&self) -> Result<JsonValue> {
        let json_string = serde_json::to_string(self)?;
        let map = serde_json::from_str::<HashMap<String, JsonValue>>(&json_string)?;
        map.to_json_value()
    }
}

impl VerifiablePresentation {
    pub fn create(
        holder: String,
        vc_jwts: Vec<String>,
        options: Option<VerifiablePresentationCreateOptions>,
    ) -> Result<Self> {
        let options = options.unwrap_or_default();

        if Did::parse(&holder).is_err() {
            return Err(Web5Error::Parameter(
                "holder must be a valid DID URI".into(),
            ));
        }

        // Verify vcjwts
        for vc_jwt in vc_jwts.clone() {
            VerifiableCredential::from_vc_jwt(&vc_jwt, true)?;
        }

        let context = build_vp_context(options.context);
        let r#type = build_vp_type(options.r#type);
        let id = options
            .id
            .unwrap_or_else(|| format!("urn:uuid:{}", Uuid::new_v4()));

        let verifiable_presentation = VerifiablePresentation {
            context,
            id,
            r#type,
            holder,
            issuance_date: options.issuance_date.unwrap_or_else(SystemTime::now),
            expiration_date: options.expiration_date,
            verifiable_credential: vc_jwts,
            additional_data: options.additional_data,
        };

        Ok(verifiable_presentation)
    }

    pub fn from_vp_jwt(vp_jwt: &str, verify: bool) -> Result<Self> {
        let verifiable_presentation = decode_vp_jwt(vp_jwt, verify)?;

        if verify {
            validate_vp_data_model(&verifiable_presentation)?;
        }

        Ok(verifiable_presentation)
    }

    pub fn sign(
        &self,
        bearer_did: &BearerDid,
        verification_method_id: Option<String>,
    ) -> Result<String> {
        sign_presentation_with_did(self, bearer_did, verification_method_id)
    }
}

<<<<<<< HEAD
=======
pub fn sign_presentation_with_signer(
    vp: &VerifiablePresentation,
    key_id: &str,
    dsa: Dsa,
    signer: Arc<dyn Signer>,
) -> Result<String> {
    let mut payload = JwtPayload::new();
    let vp_claim = JwtPayloadVerifiablePresentation {
        context: vp.context.clone(),
        id: Some(vp.id.clone()),
        r#type: vp.r#type.clone(),
        holder: Some(vp.holder.clone()),
        verifiable_credential: vp.verifiable_credential.clone(),
        issuance_date: Some(vp.issuance_date),
        expiration_date: vp.expiration_date,
        additional_data: vp.additional_data.clone(),
    };

    payload
        .set_claim("vp", Some(serde_json::to_value(vp_claim)?))
        .map_err(|e| Web5Error::Unknown(format!("failed to set claim {}", e)))?;
    payload.set_issuer(vp.holder.to_string());
    payload.set_jwt_id(&vp.id);
    payload.set_not_before(&vp.issuance_date);
    payload.set_issued_at(&SystemTime::now());
    if let Some(exp) = &vp.expiration_date {
        payload.set_expires_at(exp);
    }

    let jose_signer = JoseSigner {
        kid: key_id.to_string(),
        dsa: dsa.clone(),
        signer,
    };

    let mut header = JwsHeader::new();
    header.set_token_type("JWT");
    let vp_jwt = josekit::jwt::encode_with_signer(&payload, &header, &jose_signer)
        .map_err(|e| Web5Error::Crypto(format!("failed to sign vp-jwt {}", e)))?;

    Ok(vp_jwt)
}

>>>>>>> 01194b3c
pub fn sign_presentation_with_did(
    vp: &VerifiablePresentation,
    bearer_did: &BearerDid,
    verification_method_id: Option<String>,
) -> Result<String> {
    if !vp.holder.starts_with(&bearer_did.did.uri) {
        return Err(Web5Error::Parameter(format!(
            "Bearer DID URI {} does not match holder {}",
            bearer_did.did.uri, vp.holder
        )));
    }

    let vp_claims = JwtPayloadVerifiablePresentation {
        context: vp.context.clone(),
        id: Some(vp.id.clone()),
        r#type: vp.r#type.clone(),
        holder: Some(vp.holder.clone()),
        verifiable_credential: vp.verifiable_credential.clone(),
        issuance_date: Some(vp.issuance_date),
        expiration_date: vp.expiration_date,
    };

    let mut additional_properties: HashMap<String, JsonValue> = HashMap::new();
    additional_properties.insert("vp".to_string(), vp_claims.to_json_value()?);

    let claims = JwtClaims {
        iss: Some(vp.holder.clone()),
        jti: Some(vp.id.clone()),
        sub: None,
        nbf: Some(vp.issuance_date),
        iat: Some(SystemTime::now()),
        exp: vp.expiration_date,
        additional_properties: Some(additional_properties),
    };

<<<<<<< HEAD
    let jwt = Jwt::from_claims(&claims, bearer_did, verification_method_id)?;
    Ok(jwt.compact_jws)
=======
    let public_jwk = bearer_did
        .document
        .find_verification_method(FindVerificationMethodOptions {
            verification_method_id: Some(verification_method_id.clone()),
        })?
        .public_key_jwk;

    let dsa = Dsa::from_str(&public_jwk.alg.clone().ok_or(Web5Error::Crypto(format!(
        "did document vm {} publicKeyJwk must have alg",
        verification_method_id
    )))?)?;

    let signer = bearer_did.get_signer(&verification_method_id)?;
    sign_presentation_with_signer(vp, &verification_method_id, dsa, signer)
>>>>>>> 01194b3c
}

fn build_vp_context(context: Option<Vec<String>>) -> Vec<String> {
    let mut contexts = context.unwrap_or_else(|| vec![BASE_PRESENTATION_CONTEXT.to_string()]);
    if !contexts.contains(&BASE_PRESENTATION_CONTEXT.to_string()) {
        contexts.insert(0, BASE_PRESENTATION_CONTEXT.to_string());
    }
    contexts
}

fn build_vp_type(r#type: Option<Vec<String>>) -> Vec<String> {
    let mut types = r#type.unwrap_or_else(|| vec![BASE_PRESENTATION_TYPE.to_string()]);
    if !types.contains(&BASE_PRESENTATION_TYPE.to_string()) {
        types.insert(0, BASE_PRESENTATION_TYPE.to_string());
    }
    types
}

pub fn decode_vp_jwt(vp_jwt: &str, verify_signature: bool) -> Result<VerifiablePresentation> {
    let jwt = Jwt::from_compact_jws(vp_jwt, verify_signature)?;

<<<<<<< HEAD
    let jti = jwt
        .claims
        .jti
=======
    if kid.is_empty() {
        return Err(VerificationError::MissingKid.into());
    }

    let jwt_payload = if verify_signature {
        let did = Did::parse(kid)?;

        let resolution_result = ResolutionResult::resolve(&did.uri);
        if let Some(err) = resolution_result.resolution_metadata.error.clone() {
            return Err(err.into());
        }

        let public_jwk = resolution_result
            .document
            .ok_or(ResolutionMetadataError::InternalError)?
            .find_verification_method(FindVerificationMethodOptions {
                verification_method_id: Some(kid.to_string()),
            })?
            .public_key_jwk;

        let dsa = Dsa::from_str(&public_jwk.alg.clone().ok_or(Web5Error::Crypto(format!(
            "resolved publicKeyJwk must have alg {}",
            kid
        )))?)?;
        let verifier: Arc<dyn Verifier> = match dsa {
            Dsa::Ed25519 => Arc::new(Ed25519Verifier::new(public_jwk)),
            Dsa::Secp256k1 => Arc::new(Secp256k1Verifier::new(public_jwk)),
        };

        let jose_verifier = &JoseVerifier {
            kid: kid.to_string(),
            dsa,
            verifier,
        };

        let (jwt_payload, _) =
            josekit::jwt::decode_with_verifier(vp_jwt, jose_verifier).map_err(|e| {
                Web5Error::Crypto(format!("vp-jwt failed cryptographic verification {}", e))
            })?;

        jwt_payload
    } else {
        let (jwt_payload, _) = josekit::jwt::decode_with_verifier(
            vp_jwt,
            &JoseVerifierAlwaysTrue {
                kid: kid.to_string(),
            },
        )
        .map_err(|e| Web5Error::Crypto(format!("vp-jwt failed to decode payload {}", e)))?;

        jwt_payload
    };

    let vp_claim = jwt_payload
        .claim("vp")
        .ok_or(VerificationError::MissingClaim("vp".to_string()))?;
    let vp_payload = serde_json::from_value::<JwtPayloadVerifiablePresentation>(vp_claim.clone())?;

    // Registered claims checks
    let jti = jwt_payload
        .jwt_id()
>>>>>>> 01194b3c
        .ok_or(VerificationError::MissingClaim("jti".to_string()))?;
    let iss = jwt
        .claims
        .iss
        .ok_or(VerificationError::MissingClaim("issuer".to_string()))?;
    let nbf = jwt
        .claims
        .nbf
        .ok_or(VerificationError::MissingClaim("not_before".to_string()))?;
    let exp = jwt.claims.exp;

    let vp_payload = JwtPayloadVerifiablePresentation::from_json_value(
        jwt.claims
            .additional_properties
            .ok_or(VerificationError::MissingClaim("vp".to_string()))?
            .get("vp")
            .ok_or(VerificationError::MissingClaim("vp".to_string()))?,
    )?;

    if let Some(id) = vp_payload.id {
        if id != jti {
            return Err(VerificationError::ClaimMismatch("id".to_string()).into());
        }
    }

    let vp_issuer = vp_payload.holder.clone();
    if let Some(holder) = vp_payload.holder {
        if iss != holder {
            return Err(VerificationError::ClaimMismatch("holder".to_string()).into());
        }
    }

    let verifiable_presentation = VerifiablePresentation {
        context: vp_payload.context,
        id: jti.to_string(),
        r#type: vp_payload.r#type,
        holder: vp_issuer.unwrap_or_default(),
        issuance_date: nbf,
        expiration_date: exp,
        verifiable_credential: vp_payload.verifiable_credential,
        additional_data: vp_payload.additional_data,
    };

    Ok(verifiable_presentation)
}

pub fn validate_vp_data_model(
    vp: &VerifiablePresentation,
) -> std::result::Result<(), VerificationError> {
    // Required fields ["@context", "id", "type", "holder", "verifiableCredential"]
    if vp.id.is_empty() {
        return Err(VerificationError::DataModelValidationError(
            "missing id".to_string(),
        ));
    }

    if vp.context.is_empty() || vp.context[0] != BASE_PRESENTATION_CONTEXT {
        return Err(VerificationError::DataModelValidationError(
            "missing or invalid context".to_string(),
        ));
    }

    if vp.r#type.is_empty() || vp.r#type[0] != BASE_PRESENTATION_TYPE {
        return Err(VerificationError::DataModelValidationError(
            "missing or invalid type".to_string(),
        ));
    }

    if vp.holder.is_empty() {
        return Err(VerificationError::DataModelValidationError(
            "missing holder".to_string(),
        ));
    }

    let now = SystemTime::now();
    if vp.issuance_date > now {
        return Err(VerificationError::DataModelValidationError(
            "issuance date in future".to_string(),
        ));
    }

    // Validate expiration date if it exists
    if let Some(expiration_date) = &vp.expiration_date {
        if expiration_date < &now {
            return Err(VerificationError::DataModelValidationError(
                "presentation expired".to_string(),
            ));
        }
    }

    // Verify vc_jwts
    for vc_jwt in vp.verifiable_credential.clone() {
        VerifiableCredential::from_vc_jwt(&vc_jwt, true).map_err(|e| {
            VerificationError::DataModelValidationError(format!("invalid vc_jwt: {}", e))
        })?;
    }

    Ok(())
}

#[cfg(test)]
mod tests {
    use super::*;
    use crate::credentials::{CredentialSubject, Issuer};
    use crate::dids::methods::did_jwk::DidJwk;
    fn setup_vc_issuer_and_holder() -> (BearerDid, String, BearerDid, String) {
        let vc_issuer_did = DidJwk::create(None).expect("Failed to create VC issuer DID");
        let vc_issuer_uri = vc_issuer_did.did.uri.clone();

        let holder = DidJwk::create(None).expect("Failed to create holder DID");
        let holder_uri = holder.did.uri.clone();

        (vc_issuer_did, vc_issuer_uri, holder, holder_uri)
    }

    fn create_verifiable_credential(vc_issuer_uri: &str) -> VerifiableCredential {
        let credential_subject = CredentialSubject {
            id: vc_issuer_uri.to_string(),
            ..Default::default()
        };

        VerifiableCredential::create(
            Issuer::String(vc_issuer_uri.to_string()),
            credential_subject,
            None,
        )
        .expect("Failed to create Verifiable Credential")
    }

    fn sign_verifiable_credential(vc: &VerifiableCredential, vc_issuer_did: &BearerDid) -> String {
        vc.sign(vc_issuer_did, None)
            .expect("Failed to sign Verifiable Credential")
    }

    #[test]
    fn test_create_verifiable_presentation() {
        let (vc_issuer_did, vc_issuer_uri, _holder, holder_uri) = setup_vc_issuer_and_holder();

        let vc = create_verifiable_credential(&vc_issuer_uri);

        let vc_jwt = sign_verifiable_credential(&vc, &vc_issuer_did);

        let vp = VerifiablePresentation::create(holder_uri.clone(), vec![vc_jwt.clone()], None)
            .expect("Failed to create Verifiable Presentation");

        assert_eq!(vp.holder, holder_uri);
        assert_eq!(vp.context[0], BASE_PRESENTATION_CONTEXT);
        assert_eq!(vp.r#type[0], BASE_PRESENTATION_TYPE);
        assert_eq!(vp.verifiable_credential.len(), 1);
        assert_eq!(vp.verifiable_credential[0], vc_jwt);

        assert!(vp.issuance_date <= SystemTime::now());
        assert!(vp.expiration_date.is_none() || vp.expiration_date.unwrap() > SystemTime::now());

        validate_vp_data_model(&vp).expect("Verifiable Presentation data model validation failed");
    }

    #[test]
    fn test_verifiable_presentation_expiration() {
        let (vc_issuer_did, vc_issuer_uri, _holder, holder_uri) = setup_vc_issuer_and_holder();

        let vc = create_verifiable_credential(&vc_issuer_uri);

        let vc_jwt = sign_verifiable_credential(&vc, &vc_issuer_did);

        let expired_expiration_date = SystemTime::now() - std::time::Duration::from_secs(3600); // 1 hour ago
        let vp = VerifiablePresentation::create(
            holder_uri.clone(),
            vec![vc_jwt.clone()],
            Some(VerifiablePresentationCreateOptions {
                expiration_date: Some(expired_expiration_date),
                ..Default::default()
            }),
        )
        .expect("Failed to create Verifiable Presentation");

        let validation_result = validate_vp_data_model(&vp);

        match validation_result {
            Err(VerificationError::DataModelValidationError(msg)) => {
                assert_eq!(msg, "presentation expired".to_string());
            }
            _ => panic!(
                "Verifiable Presentation should be considered expired, but it passed validation"
            ),
        }
    }

    #[test]
    fn test_verifiable_presentation_sign() {
        let (vc_issuer_did, vc_issuer_uri, holder, holder_uri) = setup_vc_issuer_and_holder();

        let vc = create_verifiable_credential(&vc_issuer_uri);

        let vc_jwt = sign_verifiable_credential(&vc, &vc_issuer_did);

        let vp = VerifiablePresentation::create(holder_uri.clone(), vec![vc_jwt.clone()], None)
            .expect("Failed to create Verifiable Presentation");

        // Sign the Verifiable Presentation
        let vp_jwt = vp
            .sign(&holder, None)
            .expect("Failed to sign Verifiable Presentation");

        // Decode the signed Verifiable Presentation JWT
        let decoded_vp = VerifiablePresentation::from_vp_jwt(&vp_jwt, true)
            .expect("Failed to decode signed Verifiable Presentation JWT");

        // Verify that the decoded Verifiable Presentation matches the original
        assert_eq!(decoded_vp.holder, vp.holder);
        assert_eq!(decoded_vp.context, vp.context);
        assert_eq!(decoded_vp.r#type, vp.r#type);
        assert_eq!(decoded_vp.verifiable_credential, vp.verifiable_credential);

        // Validate the signed Verifiable Presentation data model
        validate_vp_data_model(&decoded_vp)
            .expect("Signed Verifiable Presentation data model validation failed");
    }
}<|MERGE_RESOLUTION|>--- conflicted
+++ resolved
@@ -1,29 +1,17 @@
 use crate::credentials::verifiable_credential_1_1::VerifiableCredential;
 use crate::credentials::VerificationError;
-<<<<<<< HEAD
 use crate::datetime::{
     deserialize_optional_rfc3339, deserialize_rfc3339, serialize_optional_rfc3339,
     serialize_rfc3339,
 };
-=======
-use crate::crypto::dsa::ed25519::Ed25519Verifier;
-use crate::crypto::dsa::secp256k1::Secp256k1Verifier;
-use crate::crypto::dsa::{Dsa, Signer, Verifier};
->>>>>>> 01194b3c
 use crate::dids::bearer_did::BearerDid;
 use crate::dids::did::Did;
 use crate::errors::{Result, Web5Error};
 use crate::jose::{Jwt, JwtClaims};
 use crate::json::{json_value_type_name, FromJsonValue, JsonValue, ToJsonValue};
 use serde::{Deserialize, Serialize};
-<<<<<<< HEAD
-use std::collections::HashMap;
-=======
 use serde_json::Value;
 use std::collections::HashMap;
-use std::str::FromStr;
-use std::sync::Arc;
->>>>>>> 01194b3c
 use std::time::SystemTime;
 use uuid::Uuid;
 
@@ -80,27 +68,17 @@
     pub holder: Option<String>,
     #[serde(
         rename = "issuanceDate",
-<<<<<<< HEAD
         serialize_with = "serialize_optional_rfc3339",
         deserialize_with = "deserialize_optional_rfc3339",
         skip_serializing_if = "Option::is_none",
-=======
-        serialize_with = "serialize_optional_system_time",
-        deserialize_with = "deserialize_optional_system_time",
->>>>>>> 01194b3c
         default
     )]
     pub issuance_date: Option<SystemTime>,
     #[serde(
         rename = "expirationDate",
-<<<<<<< HEAD
         serialize_with = "serialize_optional_rfc3339",
         deserialize_with = "deserialize_optional_rfc3339",
         skip_serializing_if = "Option::is_none",
-=======
-        serialize_with = "serialize_optional_system_time",
-        deserialize_with = "deserialize_optional_system_time",
->>>>>>> 01194b3c
         default
     )]
     pub expiration_date: Option<SystemTime>,
@@ -191,52 +169,6 @@
     }
 }
 
-<<<<<<< HEAD
-=======
-pub fn sign_presentation_with_signer(
-    vp: &VerifiablePresentation,
-    key_id: &str,
-    dsa: Dsa,
-    signer: Arc<dyn Signer>,
-) -> Result<String> {
-    let mut payload = JwtPayload::new();
-    let vp_claim = JwtPayloadVerifiablePresentation {
-        context: vp.context.clone(),
-        id: Some(vp.id.clone()),
-        r#type: vp.r#type.clone(),
-        holder: Some(vp.holder.clone()),
-        verifiable_credential: vp.verifiable_credential.clone(),
-        issuance_date: Some(vp.issuance_date),
-        expiration_date: vp.expiration_date,
-        additional_data: vp.additional_data.clone(),
-    };
-
-    payload
-        .set_claim("vp", Some(serde_json::to_value(vp_claim)?))
-        .map_err(|e| Web5Error::Unknown(format!("failed to set claim {}", e)))?;
-    payload.set_issuer(vp.holder.to_string());
-    payload.set_jwt_id(&vp.id);
-    payload.set_not_before(&vp.issuance_date);
-    payload.set_issued_at(&SystemTime::now());
-    if let Some(exp) = &vp.expiration_date {
-        payload.set_expires_at(exp);
-    }
-
-    let jose_signer = JoseSigner {
-        kid: key_id.to_string(),
-        dsa: dsa.clone(),
-        signer,
-    };
-
-    let mut header = JwsHeader::new();
-    header.set_token_type("JWT");
-    let vp_jwt = josekit::jwt::encode_with_signer(&payload, &header, &jose_signer)
-        .map_err(|e| Web5Error::Crypto(format!("failed to sign vp-jwt {}", e)))?;
-
-    Ok(vp_jwt)
-}
-
->>>>>>> 01194b3c
 pub fn sign_presentation_with_did(
     vp: &VerifiablePresentation,
     bearer_did: &BearerDid,
@@ -257,6 +189,7 @@
         verifiable_credential: vp.verifiable_credential.clone(),
         issuance_date: Some(vp.issuance_date),
         expiration_date: vp.expiration_date,
+        additional_data: vp.additional_data.clone(),
     };
 
     let mut additional_properties: HashMap<String, JsonValue> = HashMap::new();
@@ -272,25 +205,8 @@
         additional_properties: Some(additional_properties),
     };
 
-<<<<<<< HEAD
     let jwt = Jwt::from_claims(&claims, bearer_did, verification_method_id)?;
     Ok(jwt.compact_jws)
-=======
-    let public_jwk = bearer_did
-        .document
-        .find_verification_method(FindVerificationMethodOptions {
-            verification_method_id: Some(verification_method_id.clone()),
-        })?
-        .public_key_jwk;
-
-    let dsa = Dsa::from_str(&public_jwk.alg.clone().ok_or(Web5Error::Crypto(format!(
-        "did document vm {} publicKeyJwk must have alg",
-        verification_method_id
-    )))?)?;
-
-    let signer = bearer_did.get_signer(&verification_method_id)?;
-    sign_presentation_with_signer(vp, &verification_method_id, dsa, signer)
->>>>>>> 01194b3c
 }
 
 fn build_vp_context(context: Option<Vec<String>>) -> Vec<String> {
@@ -312,73 +228,9 @@
 pub fn decode_vp_jwt(vp_jwt: &str, verify_signature: bool) -> Result<VerifiablePresentation> {
     let jwt = Jwt::from_compact_jws(vp_jwt, verify_signature)?;
 
-<<<<<<< HEAD
     let jti = jwt
         .claims
         .jti
-=======
-    if kid.is_empty() {
-        return Err(VerificationError::MissingKid.into());
-    }
-
-    let jwt_payload = if verify_signature {
-        let did = Did::parse(kid)?;
-
-        let resolution_result = ResolutionResult::resolve(&did.uri);
-        if let Some(err) = resolution_result.resolution_metadata.error.clone() {
-            return Err(err.into());
-        }
-
-        let public_jwk = resolution_result
-            .document
-            .ok_or(ResolutionMetadataError::InternalError)?
-            .find_verification_method(FindVerificationMethodOptions {
-                verification_method_id: Some(kid.to_string()),
-            })?
-            .public_key_jwk;
-
-        let dsa = Dsa::from_str(&public_jwk.alg.clone().ok_or(Web5Error::Crypto(format!(
-            "resolved publicKeyJwk must have alg {}",
-            kid
-        )))?)?;
-        let verifier: Arc<dyn Verifier> = match dsa {
-            Dsa::Ed25519 => Arc::new(Ed25519Verifier::new(public_jwk)),
-            Dsa::Secp256k1 => Arc::new(Secp256k1Verifier::new(public_jwk)),
-        };
-
-        let jose_verifier = &JoseVerifier {
-            kid: kid.to_string(),
-            dsa,
-            verifier,
-        };
-
-        let (jwt_payload, _) =
-            josekit::jwt::decode_with_verifier(vp_jwt, jose_verifier).map_err(|e| {
-                Web5Error::Crypto(format!("vp-jwt failed cryptographic verification {}", e))
-            })?;
-
-        jwt_payload
-    } else {
-        let (jwt_payload, _) = josekit::jwt::decode_with_verifier(
-            vp_jwt,
-            &JoseVerifierAlwaysTrue {
-                kid: kid.to_string(),
-            },
-        )
-        .map_err(|e| Web5Error::Crypto(format!("vp-jwt failed to decode payload {}", e)))?;
-
-        jwt_payload
-    };
-
-    let vp_claim = jwt_payload
-        .claim("vp")
-        .ok_or(VerificationError::MissingClaim("vp".to_string()))?;
-    let vp_payload = serde_json::from_value::<JwtPayloadVerifiablePresentation>(vp_claim.clone())?;
-
-    // Registered claims checks
-    let jti = jwt_payload
-        .jwt_id()
->>>>>>> 01194b3c
         .ok_or(VerificationError::MissingClaim("jti".to_string()))?;
     let iss = jwt
         .claims
