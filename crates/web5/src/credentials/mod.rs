--- conflicted
+++ resolved
@@ -7,11 +7,8 @@
 mod josekit;
 mod jwt_payload_vc;
 pub mod presentation_definition;
-<<<<<<< HEAD
+mod sign;
 pub mod status_list_credential;
-=======
-mod sign;
->>>>>>> 138662be
 pub mod verifiable_credential_1_1;
 
 pub use credential_schema::CredentialSchema;
