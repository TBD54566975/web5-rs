--- conflicted
+++ resolved
@@ -1,16 +1,12 @@
 use web5_uniffi_wrapper::{
     credentials::{
         presentation_definition::PresentationDefinition,
-<<<<<<< HEAD
         status_list_credential::StatusListCredential,
-        verifiable_credential_1_1::{VerifiableCredential, VerifiableCredentialData},
-=======
         verifiable_credential_1_1::{
             VerifiableCredential,
             VerifiableCredentialCreateOptions as VerifiableCredentialCreateOptionsData,
             VerifiableCredentialData,
         },
->>>>>>> 138662be
     },
     crypto::{
         dsa::{
@@ -38,14 +34,8 @@
 };
 
 use web5::{
-<<<<<<< HEAD
-    credentials::{
-        verifiable_credential_1_1::CredentialStatus as CredentialStatusData,
-        verifiable_credential_1_1::VerifiableCredentialCreateOptions as VerifiableCredentialCreateOptionsData,
-    },
-=======
+    credentials::verifiable_credential_1_1::CredentialStatus as CredentialStatusData,
     credentials::CredentialSchema as CredentialSchemaData,
->>>>>>> 138662be
     crypto::{dsa::Dsa, jwk::Jwk as JwkData},
     dids::{
         data_model::{
